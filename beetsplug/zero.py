--- conflicted
+++ resolved
@@ -39,7 +39,6 @@
     def __init__(self):
         super(ZeroPlugin, self).__init__()
 
-<<<<<<< HEAD
         self.config.add({
             'fields': [],
         })
@@ -49,13 +48,6 @@
         self.warned = False
 
         for f in self.config['fields'].get(list):
-=======
-    def configure(self, config):
-        if not config.has_section('zero'):
-            self._log.debug(u'[zero] plugin is not configured')
-            return
-        for f in ui.config_val(config, 'zero', 'fields', '').split():
->>>>>>> 20233440
             if f not in ITEM_KEYS:
                 self._log.error(u'[zero] invalid field: {0}'.format(f))
             else:
